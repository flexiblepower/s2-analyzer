import datetime
import itertools
import logging
from typing import Optional, Callable, TYPE_CHECKING
import uuid

from s2_analyzer_backend.cem_model_simple.common import (CemModelS2DeviceControlStrategy,
                                                         NumericalRange,
                                                         get_active_s2_message)
<<<<<<< HEAD
from s2_analyzer_backend.common import parse_timestamp_as_utc
from s2_analyzer_backend.envelope import Envelope, S2Message
=======
>>>>>>> f1578314

if TYPE_CHECKING:
    from s2_analyzer_backend.cem_model_simple.device_model import DeviceModel
    from s2_analyzer_backend.envelope import Envelope, S2Message

LOGGER = logging.getLogger(__name__)


class FRBCStrategy(CemModelS2DeviceControlStrategy):
    OM_STEP_RESOLUTION = 0.001
    DELAY_IN_INSTRUCTIONS = datetime.timedelta(seconds=2)

    s2_device_model: 'DeviceModel'

    system_descriptions: 'list[S2Message]'
    actuator_status_per_actuator_id: 'dict[str, S2Message]'
    fill_level_target_profiles: 'list[S2Message]'
    leakage_behaviours: 'list[S2Message]'
    usage_forecasts: 'list[S2Message]'

    instructions_send: 'list[S2Message]'

    timers_started_at: dict[str, datetime.datetime]
    expected_fill_level_at_end_of_timestep: Optional[float]

    s2_msg_type_to_callable: 'dict[str, Callable[[Envelope], None]]'

    def __init__(self, s2_device_model: 'DeviceModel'):
        self.s2_device_model = s2_device_model

        self.s2_msg_type_to_callable = {
            'FRBC.SystemDescription': self.handle_system_description,
            'FRBC.ActuatorStatus': self.handle_actuator_status,
            'FRBC.FillLevelTargetProfile': self.handle_fill_level_target_profile,
            'FRBC.LeakageBehaviour': self.handle_leakage_behaviour,
            'FRBC.UsageForecast': self.handle_usage_forecast,
            'FRBC.StorageStatus': self.handle_storage_status
        }

        self.system_descriptions = []
        self.actuator_status_per_actuator_id = {}
        self.fill_level_target_profiles = []
        self.leakage_behaviours = []
        self.usage_forecasts = []
        self.instructions_send = []
        self.timers_started_at = {}
        self.expected_fill_level_at_end_of_timestep = None

    def receive_envelope(self, envelope: 'Envelope'):
        handle = self.s2_msg_type_to_callable.get(envelope.msg_type)
        if handle:
            handle(envelope)
        else:
            LOGGER.warning('Received a message of type %s which CEM device model '
                           '%s connected to RM %s is unable to handle. Ignoring message.',
                           envelope.msg_type, self.s2_device_model.dev_model_id,
                           self.s2_device_model.rm_id)

    def handle_system_description(self, envelope: 'Envelope') -> None:
        self.system_descriptions.append(envelope.msg)
        LOGGER.info('Device model %s received a system description which is valid from %s',
                    self.s2_device_model.id,
                    envelope.msg['valid_from'])

    def handle_actuator_status(self, envelope: 'Envelope') -> None:
        actuator_id = envelope.msg['actuator_id']
        self.actuator_status_per_actuator_id[actuator_id] = envelope.msg

    def handle_fill_level_target_profile(self, envelope: 'Envelope') -> None:
        self.fill_level_target_profiles.append(envelope.msg)

    def handle_leakage_behaviour(self, envelope: 'Envelope') -> None:
        self.leakage_behaviours.append(envelope.msg)

    def handle_usage_forecast(self, envelope: 'Envelope') -> None:
        self.usage_forecasts.append(envelope.msg)

    def handle_storage_status(self, envelope: 'Envelope') -> None:
        self.expected_fill_level_at_end_of_timestep = envelope.msg['present_fill_level']

    def tick(self, timestep_start: datetime.datetime, timestep_end: datetime.datetime) -> 'list[S2Message]':
        LOGGER.debug('[%s] tick starts.', self.s2_device_model.dev_model_id)
        active_system_description = get_active_s2_message(timestep_start,
                                                          lambda m: parse_timestamp_as_utc(m['valid_from']),
                                                          self.system_descriptions)
<<<<<<< HEAD
        if not active_system_description:
            LOGGER.info('[%s] Did not have an active system description this tick.',
                        self.s2_device_model.id)
            return []

        LOGGER.debug(f'[{self.s2_device_model.id}] Active system description: {active_system_description}.')
=======
        LOGGER.debug('[%s] Active system description: %s.',
                     self.s2_device_model.dev_model_id, active_system_description)
>>>>>>> f1578314
        storage_description = active_system_description['storage']
        allowed_fill_level_range = storage_description['fill_level_range']
        fill_level_at_start_of_timestep = self.expected_fill_level_at_end_of_timestep
        LOGGER.debug('[%s] Fill level at start of timestep: %s.',
                     self.s2_device_model.dev_model_id, {fill_level_at_start_of_timestep})

        active_fill_level_target_profile = get_active_s2_message(timestep_end,
                                                                 lambda m: parse_timestamp_as_utc(m['start_time']),
                                                                 self.fill_level_target_profiles)

        if active_system_description and fill_level_at_start_of_timestep is not None and active_fill_level_target_profile:
            expected_fill_level_range_at_end_of_timestep = self.get_expected_fill_level_at_end_of_timestep(
                fill_level_at_start_of_timestep,
                timestep_end,
                active_fill_level_target_profile)
            target_fill_level_range_at_end_of_timestep = range(max(allowed_fill_level_range['start_of_range'],
                                                                   expected_fill_level_range_at_end_of_timestep.start),
                                                               min(allowed_fill_level_range['end_of_range'],
                                                                   expected_fill_level_range_at_end_of_timestep.end))
            expected_usage_during_timestep = self.get_expected_usage_during_timestep(timestep_start, timestep_end)
            expected_leakage_during_timestep = self.get_expected_leakage_during_timestep(
                fill_level_at_start_of_timestep,
                timestep_start,
                timestep_end)

            fill_level_if_no_action = fill_level_at_start_of_timestep + \
                expected_usage_during_timestep + expected_leakage_during_timestep

            if target_fill_level_range_at_end_of_timestep.start <= fill_level_if_no_action < target_fill_level_range_at_end_of_timestep.stop:
                actuate_fill_level = 0
            elif fill_level_if_no_action < target_fill_level_range_at_end_of_timestep.start:
                actuate_fill_level = target_fill_level_range_at_end_of_timestep.start - fill_level_if_no_action
            else:
                actuate_fill_level = target_fill_level_range_at_end_of_timestep.stop - fill_level_if_no_action

            LOGGER.debug('[%s] '
                         'Expected end fill level: %s\n'
                         '    Allowed fill range: %s\n'
                         '    Expected usage: %s\n'
                         '    Expected leakage: %s\n'
                         '    Fill level on noop: %s\n'
                         '    Actuate fill level: %s',
                         self.s2_device_model.dev_model_id,
                         target_fill_level_range_at_end_of_timestep,
                         allowed_fill_level_range,
                         expected_usage_during_timestep,
                         expected_leakage_during_timestep,
                         fill_level_if_no_action,
                         actuate_fill_level)

            instructions = self.find_instructions_to_reach_fill_level_target(fill_level_at_start_of_timestep,
                                                                             actuate_fill_level,
                                                                             active_system_description,
                                                                             timestep_end - timestep_start,
                                                                             timestep_start)
            LOGGER.debug('[%s] Resulting instructions: %s', self.s2_device_model.dev_model_id, instructions)
            LOGGER.debug('[%s] tick ends.', self.s2_device_model.dev_model_id)
        else:
            LOGGER.debug('[%s] No new instructions generated as:', self.s2_device_model.dev_model_id)

            if not active_system_description:
                LOGGER.debug('[%s]     No active system description.', self.s2_device_model.dev_model_id)

            if fill_level_at_start_of_timestep is None:
                LOGGER.debug('[%s]     No fill level status available.', self.s2_device_model.dev_model_id)

            if not active_fill_level_target_profile:
                LOGGER.debug('[%s]     No active fill level target.', self.s2_device_model.dev_model_id)

            instructions = []

        return instructions
        # TODO UNIT TESTSSSSSSS

    @staticmethod
    def get_expected_fill_level_at_end_of_timestep(fill_level_at_start_of_timestep: float,
                                                   timestep_end: datetime.datetime,
                                                   active_fill_level_target_profile: 'S2Message') -> NumericalRange:
        expected_fill_level_at_end = None
        current_start = parse_timestamp_as_utc(active_fill_level_target_profile['start_time'])
        for fill_level_element in active_fill_level_target_profile['elements']:
            duration = datetime.timedelta(seconds=fill_level_element['duration'])
            current_end = current_start + duration

            if current_start <= timestep_end < current_end:
                fill_level_range = fill_level_element['fill_level_range']
                expected_fill_level_at_end = NumericalRange(fill_level_range['start_of_range'],
                                                            fill_level_range['end_of_range'])
                break

            current_start = current_end

        if expected_fill_level_at_end is None:
            expected_fill_level_at_end = NumericalRange(fill_level_at_start_of_timestep,
                                                        fill_level_at_start_of_timestep)

        return expected_fill_level_at_end

    def get_expected_usage_during_timestep(self,
                                           timestep_start: datetime.datetime,
                                           timestep_end: datetime.datetime) -> float:
        expected_usage = 0.0
        for usage_forecast in self.usage_forecasts:
            current_start = parse_timestamp_as_utc(usage_forecast['start_time'])

            for usage_element in usage_forecast['elements']:
                duration = datetime.timedelta(milliseconds=usage_element['duration'])
                current_end = current_start + duration

                if current_end > timestep_start and current_start < timestep_end:
                    # There is overlap
                    usage_in_timestep_start = max(current_start, timestep_start)
                    usage_in_timestep_end = min(current_end, timestep_end)
                    usage_duration = usage_in_timestep_end - usage_in_timestep_start

                    expected_usage = expected_usage + usage_duration.total_seconds() * usage_element[
                        'usage_rate_expected']

        return expected_usage

    def get_expected_leakage_during_timestep(self,
                                             fill_level_at_start_of_timestep: float,
                                             timestep_start: datetime.datetime,
                                             timestep_end: datetime.datetime) -> float:
        expected_leakage = 0.0
        active_leakage_behaviour = get_active_s2_message(timestep_start,
                                                         lambda m: parse_timestamp_as_utc(m['valid_from']),
                                                         self.leakage_behaviours)
        if active_leakage_behaviour:
            for leakage_element in active_leakage_behaviour['elements']:
                leakage_fill_range = leakage_element['fill_level_range']
                if leakage_fill_range['start_of_range'] <= fill_level_at_start_of_timestep < leakage_fill_range[
                        'end_of_range']:
                    expected_leakage = (timestep_end - timestep_start) * leakage_element['leakage_rate']

        return expected_leakage

    def find_instructions_to_reach_fill_level_target(self,
                                                     current_fill_level: float,
                                                     actuate_fill_level: float,
                                                     active_system_description: 'S2Message',
                                                     duration: datetime.timedelta,
                                                     start_of_timestep: datetime.datetime) -> 'list[S2Message]':
        actuator_om_omfactor = self.choose_operation_modes_to_reach_fill_level_target(current_fill_level,
                                                                                      actuate_fill_level,
                                                                                      active_system_description,
                                                                                      duration)
        start_of_instruction = start_of_timestep + self.DELAY_IN_INSTRUCTIONS
        instructions = []

        for actuator, om, om_factor in actuator_om_omfactor:
            instructions.append({
                'message_type': 'FRBC.Instruction',
                'message_id': str(uuid.uuid4()),
                'id': str(uuid.uuid4()),
                'actuator_id': actuator['id'],
                'operation_mode': om['id'],
                'operation_mode_factor': om_factor,
                'execution_time': start_of_instruction.isoformat(),
                'abnormal_condition': False
            })

        return instructions

    def choose_operation_modes_to_reach_fill_level_target(self,
                                                          current_fill_level: float,
                                                          actuate_fill_level: float,
                                                          active_system_description: 'S2Message',
                                                          duration: datetime.timedelta) -> 'list[tuple[S2Message, S2Message, float]]':
        """

        :param current_fill_level:
        :param actuate_fill_level:
        :param active_system_description:
        :param duration:
        :return: A list of tuples containing an actuator description, om description and om factor.
        """
        reachable_operation_mode_ids_per_actuator_id = {}
        duration_seconds = duration.total_seconds()

        for actuator in active_system_description['actuators']:
            actuator_status = self.actuator_status_per_actuator_id[actuator['id']]
            reachable_operation_modes = self.get_reachable_operation_modes_for_actuator(actuator_status, actuator)
            reachable_operation_mode_ids_per_actuator_id[actuator['id']] = [(actuator,
                                                                             om,
                                                                             self.get_active_operation_mode_element(
                                                                                 current_fill_level,
                                                                                 om))
                                                                            for om in reachable_operation_modes]
        current_best_combination = None
        current_best_actuate_fill_level = None
        for actuator_combination in itertools.product(*reachable_operation_mode_ids_per_actuator_id.values()):
            operation_mode_factors = []
            for actuator, om, om_element in actuator_combination:
                begin_factor = om_element['fill_level_range']['start_of_range']
                end_factor = om_element['fill_level_range']['end_of_range']
                all_factors = list(NumericalRange.inclusive(begin_factor, end_factor, self.OM_STEP_RESOLUTION))
                # TODO move all_factors to previous for-loop into the tuple so it is not repeated so often
                operation_mode_factors.append(all_factors)

            for om_factors in itertools.product(*operation_mode_factors):
                would_actuate_fill_level = 0
                combination = []
                for (om_factor), (actuator, om, om_element) in zip(om_factors, actuator_combination):
                    would_actuate_fill_level += self.get_fill_rate_for_operation_mode_element(om_element,
                                                                                              om_factor) * duration_seconds
                    combination.append((actuator, om, om_factor))
                if current_best_actuate_fill_level is None:
                    current_best_combination = combination
                    current_best_actuate_fill_level = would_actuate_fill_level
                elif abs(actuate_fill_level - would_actuate_fill_level) < abs(actuate_fill_level - current_best_actuate_fill_level):
                    current_best_combination = combination
                    current_best_actuate_fill_level = would_actuate_fill_level

        return current_best_combination

    @staticmethod
    def get_fill_rate_for_operation_mode_element(om_element: 'S2Message',
                                                 om_factor: float) -> float:
        om_0_fill_rate = om_element['fill_rate']['start_of_range']
        om_1_fill_rate = om_element['fill_rate']['end_of_range']
        return om_factor * (om_1_fill_rate - om_0_fill_rate) + om_0_fill_rate

    @staticmethod
    def get_active_operation_mode_element(current_fill_level: float,
                                          om_description: 'S2Message') -> 'Optional[S2Message]':
        result_element = None
        for om_element in om_description['elements']:
            fill_level_range = om_element['fill_level_range']
            if fill_level_range['start_of_range'] <= current_fill_level < fill_level_range['end_of_range']:
                result_element = om_element
                break
        return result_element

    @staticmethod
    def get_reachable_operation_modes_for_actuator(actuator_status: 'S2Message',
                                                   actuator_description: 'S2Message') -> 'list[S2Message]':
        om_descriptions_by_ids = {om['id']: om for om in actuator_description['operation_modes']}
        current_operation_mode_id = actuator_status['active_operation_mode_id']
        reachable_operation_mode_ids = [om_descriptions_by_ids[current_operation_mode_id]]

        for transition in actuator_description['transitions']:
            if current_operation_mode_id == transition['from']:
                # TODO look at timers
                reachable_operation_mode_ids.append(om_descriptions_by_ids[transition['to']])

        return reachable_operation_mode_ids<|MERGE_RESOLUTION|>--- conflicted
+++ resolved
@@ -7,11 +7,7 @@
 from s2_analyzer_backend.cem_model_simple.common import (CemModelS2DeviceControlStrategy,
                                                          NumericalRange,
                                                          get_active_s2_message)
-<<<<<<< HEAD
 from s2_analyzer_backend.common import parse_timestamp_as_utc
-from s2_analyzer_backend.envelope import Envelope, S2Message
-=======
->>>>>>> f1578314
 
 if TYPE_CHECKING:
     from s2_analyzer_backend.cem_model_simple.device_model import DeviceModel
@@ -73,7 +69,7 @@
     def handle_system_description(self, envelope: 'Envelope') -> None:
         self.system_descriptions.append(envelope.msg)
         LOGGER.info('Device model %s received a system description which is valid from %s',
-                    self.s2_device_model.id,
+                    self.s2_device_model.dev_model_id,
                     envelope.msg['valid_from'])
 
     def handle_actuator_status(self, envelope: 'Envelope') -> None:
@@ -97,17 +93,14 @@
         active_system_description = get_active_s2_message(timestep_start,
                                                           lambda m: parse_timestamp_as_utc(m['valid_from']),
                                                           self.system_descriptions)
-<<<<<<< HEAD
         if not active_system_description:
             LOGGER.info('[%s] Did not have an active system description this tick.',
-                        self.s2_device_model.id)
+                        self.s2_device_model.dev_model_id)
             return []
 
-        LOGGER.debug(f'[{self.s2_device_model.id}] Active system description: {active_system_description}.')
-=======
         LOGGER.debug('[%s] Active system description: %s.',
-                     self.s2_device_model.dev_model_id, active_system_description)
->>>>>>> f1578314
+                     self.s2_device_model.dev_model_id,
+                     active_system_description)
         storage_description = active_system_description['storage']
         allowed_fill_level_range = storage_description['fill_level_range']
         fill_level_at_start_of_timestep = self.expected_fill_level_at_end_of_timestep
