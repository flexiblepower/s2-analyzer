from datetime import datetime
from typing import TYPE_CHECKING
from abc import ABC, abstractmethod
from enum import Enum
import asyncio
import json
import logging
import threading
from uuid import UUID
from fastapi import WebSocketException, WebSocketDisconnect
from websockets.exceptions import ConnectionClosedOK
from s2_analyzer_backend.async_application import AsyncApplication
from s2_analyzer_backend.async_application import APPLICATIONS

if TYPE_CHECKING:
    from fastapi import WebSocket
    from s2_analyzer_backend.router import MessageRouter
    from s2_analyzer_backend.envelope import Envelope, S2Message
<<<<<<< HEAD
    from backend.mocks.model import Model
=======
    from backend.device_simulation.cem_model_simple.model import Model
>>>>>>> 8d26ac5a
    from s2_analyzer_backend.origin_type import S2OriginType
    from s2_analyzer_backend.async_application import ApplicationName
    from s2_analyzer_backend.history import MessageHistory
    from s2_analyzer_backend.message_processor import Message


LOGGER = logging.getLogger(__name__)


class ConnectionClosedReason(Enum):
    TIMEOUT = "timeout"
    DISCONNECT = "disconnect"


class Connection(AsyncApplication, ABC):
    origin_id: str
    dest_id: str
    s2_origin_type: "S2OriginType"
    msg_router: "MessageRouter"
    _queue: "asyncio.Queue[Envelope]"

    def __init__(
        self,
        origin_id: str,
        dest_id: str,
        origin_type: "S2OriginType",
        msg_router: "MessageRouter",
    ):
        super().__init__()
        self.origin_id = origin_id
        self.dest_id = dest_id
        self.s2_origin_type = origin_type
        self.msg_router = msg_router
        self._queue = asyncio.Queue()

    @abstractmethod
    def get_connection_type(self):
        return ConnectionType(type(self))

    @property
    def destination_type(self):
        return self.s2_origin_type.reverse()

    async def receive_envelope(self, envelope: "Envelope") -> None:
        await self._queue.put(envelope)

    def get_name(self) -> "ApplicationName":
        return str(self)

    def stop(self, loop: asyncio.AbstractEventLoop) -> None:
        if (
            self._main_task
            and not self._main_task.done()
            and not self._main_task.cancelled()
        ):
            LOGGER.info(
                "Stopping connection from %s to %s", self.origin_id, self.dest_id
            )
            self._main_task.cancel("Request to stop")
        else:
            LOGGER.warning("Connection %s was already stopped!", self)


class WebSocketConnection(Connection):
    def __init__(
        self,
        origin_id: str,
        dest_id: str,
        origin_type: "S2OriginType",
        msg_router: "MessageRouter",
        websocket: "WebSocket",
    ):
        super().__init__(origin_id, dest_id, origin_type, msg_router)
        self.websocket = websocket

    def __str__(self):
        return f"Websocket connection {self.origin_id}->{self.dest_id}"

    def get_connection_type(self):
        return ConnectionType.WEBSOCKET

    async def main_task(self, loop: asyncio.AbstractEventLoop) -> None:
        try:
            async with asyncio.TaskGroup() as task_group:
                task_group.create_task(self.receiver())
                task_group.create_task(self.sender())
        except ExceptionGroup as exc_group:
            for exc in exc_group.exceptions:
                if isinstance(exc, WebSocketDisconnect):
                    threading.Thread(
                        target=APPLICATIONS.stop_and_remove_application, args=(self,)
                    ).start()
                    # loop.run_in_executor(None, APPLICATIONS.stop_and_remove_application, self)
                    self.msg_router.connection_has_closed(self)
                    LOGGER.info(
                        "%s %s disconnected.", self.s2_origin_type.name, self.origin_id
                    )
                else:
                    raise exc from exc_group
        finally:
            # self.msg_history.notify_terminated_conn(self)
            pass

    async def receiver(self) -> None:
        while self._running:
            message_str = None
            try:
                message_str = await self.websocket.receive_text()
                LOGGER.debug(
                    "%s received message across websocket to %s: %s",
                    self.origin_id,
                    self.dest_id,
                    message_str,
                )
                # self.msg_history.receive_line(f"[Message received][Sender: {self.s2_origin_type.value} {self.origin_id}][Receiver: {self.destination_type.value} {self.dest_id}] Message: {message_str}")
                message = json.loads(message_str)
                await self.msg_router.route_s2_message(self, message)
            except WebSocketException:
                LOGGER.exception(
                    "Connection to %s %s had an exception while receiving.",
                    self.s2_origin_type.name,
                    self.origin_id,
                )
            except json.JSONDecodeError:
                LOGGER.exception("Error decoding message: %s", message_str)

    async def sender(self) -> None:
        while self._running:
            envelope = await self._queue.get()

            try:
                LOGGER.debug(
                    "%s sent message across websocket to %s: %s",
                    self.dest_id,
                    self.origin_id,
                    envelope,
                )
                await self.websocket.send_text(json.dumps(envelope.msg))
                self._queue.task_done()
            except ConnectionClosedOK:
                LOGGER.warning(
                    "Could not send envelope to %s %s as connection was already closed.",
                    self.s2_origin_type.name,
                    self.origin_id,
                )
            except WebSocketException:
                LOGGER.exception(
                    "Connection to %s %s had an exception while sending.",
                    self.s2_origin_type.name,
                    self.origin_id,
                )


class CustomJSONEncoder(json.JSONEncoder):
    def default(self, obj):
        if isinstance(obj, UUID):
            # Convert UUID to a string
            return str(obj)
        elif isinstance(obj, datetime):
            # Convert datetime to ISO 8601 string format
            return obj.isoformat()
        # Call the default method for other types
        return super().default(obj)


class DebuggerFrontendWebsocketConnection(AsyncApplication):
    _queue: "asyncio.Queue[Message]"

    def __init__(self, websocket: "WebSocket"):
        self.websocket = websocket
        self._queue = asyncio.Queue()

    def get_name(self) -> "ApplicationName":
        return str(self)

    async def main_task(self, loop: asyncio.AbstractEventLoop) -> None:
        try:
            async with asyncio.TaskGroup() as task_group:
                task_group.create_task(self.receiver())
                task_group.create_task(self.sender())
        except ExceptionGroup as exc_group:
            for exc in exc_group.exceptions:
                if isinstance(exc, WebSocketDisconnect):
                    threading.Thread(
                        target=APPLICATIONS.stop_and_remove_application, args=(self,)
                    ).start()
                    loop.run_in_executor(
                        None, APPLICATIONS.stop_and_remove_application, self
                    )
                else:
                    raise exc from exc_group
        finally:
            pass

    async def enqueue_message(self, message: "Message") -> None:
        await self._queue.put(message)

    async def receiver(self) -> None:
        while self._running:
            message_str = None
            try:
                message_str = await self.websocket.receive_text()
                LOGGER.debug("Received message across websocket: %s", message_str)
                message = json.loads(message_str)

                # TODO: Do something with message? Or just block.

            except WebSocketException:
                LOGGER.exception(
                    "Connection to debugger frontend had an exception while receiving."
                )
            except json.JSONDecodeError:
                LOGGER.exception("Error decoding message: %s", message_str)

    async def sender(self) -> None:
        while self._running:
            message: Message = await self._queue.get()

            LOGGER.info(message.model_dump_json())
            # content = {
            #     "cem_id": message.cem_id,
            #     "rm_id": message.rm_id,
            #     "origin": message.origin.__str__(),
            #     "message": message.s2_msg.to_dict() if message.s2_msg else None,
            #     "message_type": message.s2_msg_type,
            #     # "timestamp": message.timestamp,
            # }

            try:
                await self.websocket.send_text(message.model_dump_json())
                LOGGER.debug(
                    "Sent message across websocket to frontend",
                )
                self._queue.task_done()
            except ConnectionClosedOK:
                LOGGER.warning(
                    "Could not send message to debugger frontend as connection was already closed."
                )
            except WebSocketException:
                LOGGER.exception(
                    "Connection to debugger frontend had an exception while sending."
                )

    def stop(self, loop: asyncio.AbstractEventLoop) -> None:
        if (
            self._main_task
            and not self._main_task.done()
            and not self._main_task.cancelled()
        ):
            LOGGER.info("Stopping connection to debugger frontend.")
            self._main_task.cancel("Request to stop")
        else:
            LOGGER.warning("Connection %s was already stopped!", self)


class ConnectionType(Enum):
    WEBSOCKET = "WebSocketConnection"
    MODEL = "ModelConnection"<|MERGE_RESOLUTION|>--- conflicted
+++ resolved
@@ -16,11 +16,7 @@
     from fastapi import WebSocket
     from s2_analyzer_backend.router import MessageRouter
     from s2_analyzer_backend.envelope import Envelope, S2Message
-<<<<<<< HEAD
-    from backend.mocks.model import Model
-=======
     from backend.device_simulation.cem_model_simple.model import Model
->>>>>>> 8d26ac5a
     from s2_analyzer_backend.origin_type import S2OriginType
     from s2_analyzer_backend.async_application import ApplicationName
     from s2_analyzer_backend.history import MessageHistory
