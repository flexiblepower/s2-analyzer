--- conflicted
+++ resolved
@@ -59,9 +59,7 @@
         return this.messageMap.filter((m)=> !("subject_message_id" in m)).reverse()
     }
 
-    // Bad method name!
     async parseLogFile() {
-<<<<<<< HEAD
         const fileHandles = await window.showOpenFilePicker({ multiple: true });
         this.messageMap = []
         this.errors = []
@@ -71,8 +69,6 @@
             this.lines = this.lines.replace("Issue:\n", "Issue: ")
             this.parse(this.lines);
         }
-=======
->>>>>>> 1dffbc97
         return this.getMessages();
     }
 
